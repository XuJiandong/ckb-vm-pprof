<<<<<<< HEAD
use ckb_vm::decoder::Decoder;
use ckb_vm::{instructions::instruction_length, Bytes, CoreMachine, Error, Memory, Register, SupportMachine};
=======
use ckb_vm::{instructions::instruction_length, Bytes, Error, Memory, Register, Syscalls};
use ckb_vm::{machine::asm::AsmCoreMachine, CoreMachine, SupportMachine};

>>>>>>> 2e0cd781
use std::borrow::Cow;
use std::cell::RefCell;
use std::collections::HashMap;
use std::io::Write;
use std::path::Path;
use std::rc::Rc;

pub mod cost_model;
pub mod machine;

#[allow(dead_code)]
fn sprint_loc_file_line(loc: &Option<addr2line::Location>) -> String {
    if let Some(ref loc) = *loc {
        let mut list = vec![];
        let file = loc.file.as_ref().unwrap();
        let path = Path::new(file);
        list.push(path.display().to_string());
        if let Some(line) = loc.line {
            list.push(format!("{}", line));
        } else {
            list.push(String::from("??"));
        }
        list.join(":")
    } else {
        String::from("??:??")
    }
}

fn sprint_loc_file(loc: &Option<addr2line::Location>) -> String {
    if let Some(ref loc) = *loc {
        let file = loc.file.as_ref().unwrap();
        let path = Path::new(file);
        path.display().to_string()
    } else {
        String::from("??")
    }
}

#[allow(dead_code)]
fn sprint_fun(
    mut frame_iter: addr2line::FrameIter<
        addr2line::gimli::EndianReader<addr2line::gimli::RunTimeEndian, std::rc::Rc<[u8]>>,
    >,
) -> String {
    let mut stack: Vec<String> = vec![String::from("??")];
    loop {
        let frame = frame_iter.next().unwrap();
        if frame.is_none() {
            break;
        }
        let frame = frame.unwrap();
        let function = frame.function.unwrap();
        let function_name = String::from(addr2line::demangle_auto(
            Cow::from(function.raw_name().unwrap()),
            function.language,
        ));

        stack.push(function_name)
    }
    stack.last().unwrap().to_string()
}

// Use tree structure to store ckb vm's runtime data. At present, we care about cycles, but we may add other things in
// the future, for example, the number of times a certain instruction appears.
#[derive(Clone, Debug)]
struct PProfRecordTreeNode {
    name: String, // FILENAME + FUNCTION_NAME as expected.
    parent: Option<Rc<RefCell<PProfRecordTreeNode>>>,
    childs: Vec<Rc<RefCell<PProfRecordTreeNode>>>,
    cycles: u64,
}

impl PProfRecordTreeNode {
    // Create a new PProfRecordTreeNode with a user defined name(e.g. Function name).
    fn root() -> Self {
        Self {
            name: String::from("??:??"),
            parent: None,
            childs: vec![],
            cycles: 0,
        }
    }

    fn display_flamegraph(&self, prefix: &str, writer: &mut impl std::io::Write) {
        let prefix_name = prefix.to_owned() + self.name.as_str();
        writer
            .write_all(format!("{} {}\n", prefix_name, self.cycles).as_bytes())
            .unwrap();
        for e in &self.childs {
            e.borrow()
                .display_flamegraph(&(prefix_name.as_str().to_owned() + "; "), writer);
        }
    }
}

// Main handler.
pub struct PProfLogger {
    atsl_context:
        addr2line::Context<addr2line::gimli::EndianReader<addr2line::gimli::RunTimeEndian, std::rc::Rc<[u8]>>>,
    tree_root: Rc<RefCell<PProfRecordTreeNode>>,
    tree_node: Rc<RefCell<PProfRecordTreeNode>>,
    ra_dict: HashMap<u64, Rc<RefCell<PProfRecordTreeNode>>>,
    output_filename: String,
    cache: HashMap<u64, String>,
    decoder: Decoder,
}

impl PProfLogger {
    pub fn new<R: Register>(
        filename: String,
        output_filename: &str,
        isa: u8,
    ) -> Result<Self, Box<dyn std::error::Error>> {
        let file = std::fs::File::open(filename)?;
        let mmap = unsafe { memmap::Mmap::map(&file)? };
        let object = object::File::parse(&*mmap)?;
        let ctx = addr2line::Context::new(&object)?;
        let tree_root = Rc::new(RefCell::new(PProfRecordTreeNode::root()));
        Ok(Self {
            atsl_context: ctx,
            tree_root: tree_root.clone(),
            tree_node: tree_root,
            ra_dict: HashMap::new(),
            output_filename: String::from(output_filename),
            cache: Default::default(),
            decoder: ckb_vm::decoder::build_decoder::<R>(isa),
        })
    }

    pub fn gen_tag_string(&mut self, addr: u64) -> String {
        let value = self.cache.get(&addr);
        if value.is_some() {
            value.unwrap().clone()
        } else {
            let loc = self.atsl_context.find_location(addr).unwrap();
            let loc_string = sprint_loc_file(&loc);
            let frame_iter = self.atsl_context.find_frames(addr).unwrap();
            let fun_string = sprint_fun(frame_iter);
            let tag_string = format!("{}:{}", loc_string, fun_string);
            // update cache
            self.cache.insert(addr, tag_string.clone());
            tag_string
        }
    }
}

impl<'a, R: Register, M: Memory<REG = R>, Inner: ckb_vm::machine::SupportMachine<REG = R, MEM = M>>
    machine::PProfLogger<ckb_vm::machine::DefaultMachine<'a, Inner>> for PProfLogger
{
    fn on_step(&mut self, machine: &mut ckb_vm::machine::DefaultMachine<'a, Inner>) {
        let pc = machine.pc().to_u64();
        let inst = self.decoder.decode(machine.memory_mut(), pc).unwrap();
        let opcode = ckb_vm::instructions::extract_opcode(inst);
        let cycles = machine.instruction_cycle_func().as_ref().map(|f| f(inst)).unwrap_or(0);
        self.tree_node.borrow_mut().cycles += cycles;

        let once = |s: &mut Self, addr: u64, link: u64| {
            let tag_string = s.gen_tag_string(addr);
            let chd = Rc::new(RefCell::new(PProfRecordTreeNode {
                name: tag_string,
                parent: Some(s.tree_node.clone()),
                childs: vec![],
                cycles: 0,
            }));
            s.tree_node.borrow_mut().childs.push(chd.clone());
            s.ra_dict.insert(link, s.tree_node.clone());
            s.tree_node = chd;
        };

        if opcode == ckb_vm::instructions::insts::OP_JAL {
            let inst_length = instruction_length(inst) as u64;
            let inst = ckb_vm::instructions::Utype(inst);
            // The standard software calling convention uses x1 as the return address register and x5 as an alternate
            // link register.
            if inst.rd() == ckb_vm::registers::RA || inst.rd() == ckb_vm::registers::T0 {
                let addr = pc.wrapping_add(inst.immediate_s() as u64) & 0xfffffffffffffffe;
                let link = pc + inst_length;
                once(self, addr, link);
            }
        };
        if opcode == ckb_vm::instructions::insts::OP_JALR {
            let inst_length = instruction_length(inst) as u64;
            let inst = ckb_vm::instructions::Itype(inst);
            let base = machine.registers()[inst.rs1()].to_u64();
            let addr = base.wrapping_add(inst.immediate_s() as u64) & 0xfffffffffffffffe;
            let link = pc + inst_length;
            let value = self.ra_dict.get(&addr);
            if value.is_some() {
                self.tree_node = value.unwrap().clone();
            } else {
                once(self, addr, link);
            }
        };
        if opcode == ckb_vm::instructions::insts::OP_FAR_JUMP_ABS {
            let inst_length = instruction_length(inst) as u64;
            let inst = ckb_vm::instructions::Utype(inst);
            let addr = (inst.immediate_s() as u64) & 0xfffffffffffffffe;
            let link = pc + inst_length;
            let value = self.ra_dict.get(&addr);
            if value.is_some() {
                self.tree_node = value.unwrap().clone();
            } else {
                once(self, addr, link);
            }
        }
        if opcode == ckb_vm::instructions::insts::OP_FAR_JUMP_REL {
            let inst_length = instruction_length(inst) as u64;
            let inst = ckb_vm::instructions::Utype(inst);
            let addr = pc.wrapping_add(inst.immediate_s() as u64) & 0xfffffffffffffffe;
            let link = pc + inst_length;
            let value = self.ra_dict.get(&addr);
            if value.is_some() {
                self.tree_node = value.unwrap().clone();
            } else {
                once(self, addr, link);
            }
        }
    }

    fn on_exit(&mut self, machine: &mut ckb_vm::machine::DefaultMachine<'a, Inner>) {
        assert_eq!(machine.exit_code(), 0);
        if self.output_filename == "-" {
            self.tree_root.borrow().display_flamegraph("", &mut std::io::stdout());
        } else {
            let mut output = std::fs::File::create(&self.output_filename).expect("can't create file");
            self.tree_root.borrow().display_flamegraph("", &mut output);
        }
    }
}

pub fn quick_start<'a>(
    syscalls: Vec<Box<(dyn Syscalls<Box<AsmCoreMachine>> + 'a)>>,
    fl_bin: &str,
    fl_arg: Vec<&str>,
    output_filename: &str,
) -> Result<(i8, u64), Error> {
    let code_data = std::fs::read(fl_bin)?;
    let code = Bytes::from(code_data);

    let default_core_machine = AsmCoreMachine::new(
        ckb_vm::ISA_IMC | ckb_vm::ISA_B | ckb_vm::ISA_MOP,
        ckb_vm::machine::VERSION1,
        1 << 32,
    );
    let mut builder = ckb_vm::DefaultMachineBuilder::new(default_core_machine)
        .instruction_cycle_func(Box::new(cost_model::instruction_cycles));
<<<<<<< HEAD
    let default_machine = default_machine_builder.build();
    let pprof_logger =
        PProfLogger::new::<u64>(String::from(fl_bin), output_filename, default_machine.isa()).map_err(|e| {
            let mut stderr = std::io::stderr();
            writeln!(&mut stderr, "error while loading file {}: {:?}", fl_bin, e).expect("write stderr");
            Error::Unexpected
        })?;
=======
    builder = syscalls
        .into_iter()
        .fold(builder, |builder, syscall| builder.syscall(syscall));
    let default_machine = builder.build();

    let pprof_logger = PProfLogger::new(String::from(fl_bin), output_filename).map_err(|e| {
        let mut stderr = std::io::stderr();
        writeln!(&mut stderr, "error while loading file {}: {:?}", fl_bin, e).expect("write stderr");
        Error::Unexpected
    })?;
>>>>>>> 2e0cd781
    let pprof_func_provider = Box::new(pprof_logger);
    let mut machine = machine::PProfMachine::new(default_machine, pprof_func_provider);
    let mut args = vec![fl_bin.to_string().into()];
    args.append(&mut fl_arg.iter().map(|x| Bytes::from(x.to_string())).collect());
    machine.load_program(&code, &args).unwrap();
    machine.run()?;

    Ok((0, machine.machine.cycles()))
}<|MERGE_RESOLUTION|>--- conflicted
+++ resolved
@@ -1,11 +1,7 @@
-<<<<<<< HEAD
-use ckb_vm::decoder::Decoder;
-use ckb_vm::{instructions::instruction_length, Bytes, CoreMachine, Error, Memory, Register, SupportMachine};
-=======
 use ckb_vm::{instructions::instruction_length, Bytes, Error, Memory, Register, Syscalls};
 use ckb_vm::{machine::asm::AsmCoreMachine, CoreMachine, SupportMachine};
 
->>>>>>> 2e0cd781
+use ckb_vm::decoder::Decoder;
 use std::borrow::Cow;
 use std::cell::RefCell;
 use std::collections::HashMap;
@@ -245,33 +241,20 @@
     let code_data = std::fs::read(fl_bin)?;
     let code = Bytes::from(code_data);
 
-    let default_core_machine = AsmCoreMachine::new(
-        ckb_vm::ISA_IMC | ckb_vm::ISA_B | ckb_vm::ISA_MOP,
-        ckb_vm::machine::VERSION1,
-        1 << 32,
-    );
+    let isa = ckb_vm::ISA_IMC | ckb_vm::ISA_B | ckb_vm::ISA_MOP;
+    let default_core_machine = AsmCoreMachine::new(isa, ckb_vm::machine::VERSION1, 1 << 32);
     let mut builder = ckb_vm::DefaultMachineBuilder::new(default_core_machine)
         .instruction_cycle_func(Box::new(cost_model::instruction_cycles));
-<<<<<<< HEAD
-    let default_machine = default_machine_builder.build();
-    let pprof_logger =
-        PProfLogger::new::<u64>(String::from(fl_bin), output_filename, default_machine.isa()).map_err(|e| {
-            let mut stderr = std::io::stderr();
-            writeln!(&mut stderr, "error while loading file {}: {:?}", fl_bin, e).expect("write stderr");
-            Error::Unexpected
-        })?;
-=======
     builder = syscalls
         .into_iter()
         .fold(builder, |builder, syscall| builder.syscall(syscall));
     let default_machine = builder.build();
 
-    let pprof_logger = PProfLogger::new(String::from(fl_bin), output_filename).map_err(|e| {
+    let pprof_logger = PProfLogger::new::<u64>(String::from(fl_bin), output_filename, isa).map_err(|e| {
         let mut stderr = std::io::stderr();
         writeln!(&mut stderr, "error while loading file {}: {:?}", fl_bin, e).expect("write stderr");
         Error::Unexpected
     })?;
->>>>>>> 2e0cd781
     let pprof_func_provider = Box::new(pprof_logger);
     let mut machine = machine::PProfMachine::new(default_machine, pprof_func_provider);
     let mut args = vec![fl_bin.to_string().into()];
